--- conflicted
+++ resolved
@@ -17,27 +17,13 @@
         write::TableBuilder,
         Table, TableConfig,
     },
-<<<<<<< HEAD
-    txn::oracle::Oracle,
-    util::{
-        cache::{BlockCache, IndexCache},
-        DBFileId, Throttle,
-    },
-    vlog::discard::DiscardStats,
-=======
     util::{metrics::add_num_bytes_compaction_written, sys::sync_dir, DBFileId},
->>>>>>> 83f45ad5
 };
 use anyhow::bail;
 use log::{debug, info};
 use scopeguard::defer;
 use tokio::task::JoinHandle;
 
-<<<<<<< HEAD
-use log::{debug, error};
-use tokio::sync::mpsc::Sender;
-=======
->>>>>>> 83f45ad5
 impl LevelsController {
     pub(super) async fn run_compact(
         &self,
@@ -45,15 +31,7 @@
         level: Level,
         plan: &mut CompactPlan,
         config: TableConfig,
-<<<<<<< HEAD
-        key_registry: &KeyRegistry,
-        index_cache: IndexCache,
-        block_cache: Option<BlockCache>,
-        discard_stats: DiscardStats,
-        oracle: &Oracle,
-=======
         context: CompactContext,
->>>>>>> 83f45ad5
     ) -> anyhow::Result<()> {
         if plan.priority().targets().file_size().len() == 0 {
             bail!("Filesizes cannot be zero. Targets are not set");
@@ -104,25 +82,10 @@
             + plan.bottom().iter().fold(0, |acc, x| acc + x.size());
 
         #[cfg(feature = "metrics")]
-<<<<<<< HEAD
-        add_num_compaction_tables(num_tables);
-        let result = self
-            .compact_build_tables(
-                level,
-                plan,
-                config,
-                key_registry,
-                index_cache,
-                block_cache,
-                discard_stats,
-                oracle,
-            )
-=======
         add_num_bytes_compaction_written(plan.next_level_handler().level(), new_tables_size);
 
         plan.next_level_handler()
             .replace(plan.bottom(), &new_tables)
->>>>>>> 83f45ad5
             .await;
         plan.this_level_handler().delete(plan.top()).await;
 
@@ -183,14 +146,6 @@
         level: Level,
         plan: &mut CompactPlan,
         config: TableConfig,
-<<<<<<< HEAD
-        key_registry: &KeyRegistry,
-        index_cache: IndexCache,
-        block_cache: Option<BlockCache>,
-        discard_stats: DiscardStats,
-        oracle: &Oracle,
-    ) -> anyhow::Result<()> {
-=======
         context: CompactContext,
     ) -> anyhow::Result<Vec<Table>> {
         #[cfg(feature = "metrics")]
@@ -199,7 +154,6 @@
             add_num_compaction_tables(num_tables);
             defer!(sub_num_compaction_tables(num_tables));
         }
->>>>>>> 83f45ad5
         let mut valid = Vec::new();
         't: for table in plan.bottom().iter() {
             for prefix in plan.priority().drop_prefixes().iter() {
@@ -229,34 +183,6 @@
             out
         };
         let plan_clone = Arc::new(plan.clone());
-<<<<<<< HEAD
-        let (sender, receiver) = tokio::sync::mpsc::channel::<Table>(3);
-
-        let mut throttle = Throttle::new(3);
-        for kr in plan.splits() {
-            match throttle.acquire().await {
-                Ok(permit) => {
-                    let iters = new_iter();
-                    if let Some(merge_iter) = SinkMergeIter::new(iters) {
-                        tokio::spawn(permit.done_with_future(self.clone().sub_compact(
-                            merge_iter,
-                            kr.clone(),
-                            plan_clone.clone(),
-                            config.clone(),
-                            sender.clone(),
-                            key_registry.clone(),
-                            index_cache.clone(),
-                            block_cache.clone(),
-                            discard_stats.clone(),
-                            oracle.clone(),
-                        )));
-                    };
-                }
-                Err(e) => {
-                    error!("cannot start subcompaction: {}", e);
-                    bail!(e)
-                }
-=======
 
         let mut compact_tasks = Vec::new();
         for kr in plan.splits() {
@@ -276,7 +202,6 @@
         for compact in compact_tasks {
             for table_task in compact.await?? {
                 tables.push(table_task.await??);
->>>>>>> 83f45ad5
             }
         }
         sync_dir(self.level_config().dir())?;
@@ -290,18 +215,8 @@
         key_range: KeyTsRange,
         plan: Arc<CompactPlan>,
         config: TableConfig,
-<<<<<<< HEAD
-        sender: Sender<Table>,
-        key_registry: KeyRegistry,
-        index_cache: IndexCache,
-        block_cache: Option<BlockCache>,
-        discard_stats: DiscardStats,
-        oracle: Oracle,
-    ) -> anyhow::Result<()> {
-=======
         compact_context: CompactContext,
     ) -> anyhow::Result<Vec<JoinHandle<anyhow::Result<Table>>>> {
->>>>>>> 83f45ad5
         let all_tables = plan.top_bottom();
 
         let has_overlap = self
@@ -320,10 +235,7 @@
             merge_iter.next()?;
         }
 
-<<<<<<< HEAD
-=======
         let mut table_task = Vec::new();
->>>>>>> 83f45ad5
         while merge_iter.valid() {
             if !key_range.right().is_empty() && merge_iter.key().unwrap().ge(key_range.right()) {
                 break;
@@ -352,35 +264,6 @@
                 let _ = builder.finish().await?;
                 continue;
             }
-<<<<<<< HEAD
-
-            async fn build(
-                mut builder: TableBuilder,
-                path: PathBuf,
-                sender: Sender<Table>,
-                index_cache: IndexCache,
-                block_cache: Option<BlockCache>,
-            ) -> anyhow::Result<()> {
-                let table = builder.build(path, index_cache, block_cache).await?;
-                sender.send(table).await?;
-                Ok(())
-            }
-
-            tokio::spawn(build(
-                builder,
-                self.get_reserve_file_id()
-                    .join_dir(self.level_config().dir()),
-                sender.clone(),
-                index_cache.clone(),
-                block_cache.clone(),
-            ));
-        }
-        for (fid, discard) in &context.discard_stats {
-            discard_stats.update(*fid as u64, *discard as i64).await?;
-        }
-        debug!("Discard stats: {:?}", context.discard_stats);
-        Ok(())
-=======
 
             let path = self
                 .get_reserve_file_id()
@@ -401,7 +284,6 @@
         }
         debug!("Discard stats: {:?}", add_context.discard_stats);
         Ok(table_task)
->>>>>>> 83f45ad5
     }
     async fn check_overlap(&self, tables: &[Table], target_level: Level) -> bool {
         let key_range: KeyTsRange = tables.into();
