use std::{
    cmp::Ordering,
    collections::HashSet,
    ops::{Deref, DerefMut, Range},
    sync::Arc,
    time::Duration,
};

use crate::{
    key_registry::KeyRegistry,
    kv::KeyTs,
    level::{
        levels::LEVEL0,
        plan::{CompactPlan, ErrFillTables},
    },
    manifest::Manifest,
    table::{Table, TableConfig},
    txn::oracle::Oracle,
    util::{
        cache::{BlockCache, IndexCache},
        closer::Closer,
        SSTableId,
    },
    vlog::discard::DiscardStats,
};
use bytes::Bytes;
use log::{debug, warn};
use parking_lot::RwLock;
use rand::Rng;
use tokio::select;

use super::{
    level_handler::LevelHandlerTables,
    levels::{Level, LevelsController, LevelsControllerInner},
};
#[derive(Debug, Clone)]
pub(crate) struct CompactPriority {
    level: Level,
    score: f64,
    adjusted: f64,
    drop_prefixes: Vec<Bytes>,
    targets: CompactTargets,
}

impl CompactPriority {
    pub(crate) fn level(&self) -> Level {
        self.level
    }

    pub(crate) fn targets(&self) -> &CompactTargets {
        &self.targets
    }

    pub(crate) fn adjusted(&self) -> f64 {
        self.adjusted
    }

    pub(crate) fn drop_prefixes(&self) -> &[Bytes] {
        self.drop_prefixes.as_ref()
    }

    pub(crate) fn targets_mut(&mut self) -> &mut CompactTargets {
        &mut self.targets
    }
}
#[derive(Debug, Clone)]
pub(crate) struct CompactTargets {
    base_level: Level,
    target_size: Vec<usize>,
    file_size: Vec<usize>,
}

impl CompactTargets {
    pub(crate) fn file_size(&self) -> &[usize] {
        self.file_size.as_ref()
    }

    pub(crate) fn file_size_mut(&mut self) -> &mut Vec<usize> {
        &mut self.file_size
    }
}

#[derive(Debug, Clone)]
pub(crate) struct CompactContext {
    pub(crate) key_registry: KeyRegistry,
    pub(crate) index_cache: IndexCache,
    pub(crate) block_cache: Option<BlockCache>,
    pub(crate) discard_stats: DiscardStats,
    pub(crate) oracle: Oracle,
    pub(crate) manifest: Manifest,
}

impl CompactContext {
    pub(crate) fn new(
        key_registry: KeyRegistry,
        index_cache: IndexCache,
        block_cache: Option<BlockCache>,
        discard_stats: DiscardStats,
        oracle: Oracle,
        manifest: Manifest,
    ) -> Self {
        Self {
            key_registry,
            index_cache,
            block_cache,
            discard_stats,
            oracle,
            manifest,
        }
    }
}
impl LevelsController {
    pub(crate) async fn spawn_compact(
        self,
        closer: &mut Closer,
        config: TableConfig,
<<<<<<< HEAD
        key_registry: KeyRegistry,
        index_cache: IndexCache,
        block_cache: Option<BlockCache>,
        discard_stats: DiscardStats,
        oracle: Oracle,
=======
        context: CompactContext,
>>>>>>> 83f45ad5
    ) {
        for task_id in 0..self.level_config().num_compactors() {
            tokio::spawn(self.clone().pre_compact(
                task_id,
                closer.clone(),
                config.clone(),
<<<<<<< HEAD
                key_registry.clone(),
                index_cache.clone(),
                block_cache.clone(),
                discard_stats.clone(),
                oracle.clone(),
=======
                context.clone(),
>>>>>>> 83f45ad5
            ));
        }
    }
    pub(crate) async fn pre_compact(
        self,
        compact_task_id: usize,
        closer: Closer,
        config: TableConfig,
<<<<<<< HEAD
        key_registry: KeyRegistry,
        index_cache: IndexCache,
        block_cache: Option<BlockCache>,
        discard_stats: DiscardStats,
        oracle: Oracle,
=======
        context: CompactContext,
>>>>>>> 83f45ad5
    ) -> anyhow::Result<()> {
        let sleep =
            tokio::time::sleep(Duration::from_millis(rand::thread_rng().gen_range(0..1000)));
        select! {
            _=sleep=>{},
            _=closer.captured()=>{return Ok(());}
        }

        let move_l0_to_front = |mut prios: Vec<CompactPriority>| {
            if let Some(index) = prios.iter().position(|p| p.level == LEVEL0) {
                if index > 0 {
                    let mut out = Vec::with_capacity(prios.len());
                    let front = prios.remove(index);
                    out.push(front);
                    prios.drain(..).for_each(|p| out.push(p));
                    prios = out;
                }
            };
            prios
        };

        let mut count = 0;
        let mut ticker = tokio::time::interval(Duration::from_millis(50));
<<<<<<< HEAD
        // self.last_level().level();
        self.last_level_handler().level();
        let priority = CompactPriority {
            level: self.last_level_handler().level(),
            score: 0.,
            adjusted: 0.,
            drop_prefixes: vec![],
            targets: self.level_targets().await,
        };
        self.compact(
            compact_task_id,
            priority,
            config,
            key_registry,
            index_cache,
            block_cache,
            discard_stats,
            oracle,
        )
        .await?;
=======
>>>>>>> 83f45ad5
        loop {
            select! {
                _=ticker.tick()=>{
                    count+=1;

                    if self.level_config().lmax_compaction() && compact_task_id==2 && count >= 200{
                        let priority = CompactPriority {
                            level: self.last_level_handler().level(),
                            score: 0.,
                            adjusted: 0.,
                            drop_prefixes: vec![],
                            targets: self.level_targets().await,
                        };
                        self.start_compact(compact_task_id, priority, config.clone(), context.clone()).await;
                        count=0;

                    }else {
                        let mut prios=self.pick_compact_levels().await;
                        if compact_task_id == 0 {
                            prios=move_l0_to_front(prios);
                        }
                        for priority in prios {
                            if priority.adjusted  <1.{
                                break;
                            }
                            if self.start_compact(compact_task_id, priority, config.clone(), context.clone()).await{
                                break;
                            }
                        }
                    };
                }
                _=closer.captured()=>{return Ok(());}
            }
        }
    }
    async fn pick_compact_levels(&self) -> Vec<CompactPriority> {
        let mut prios = Vec::new();
        let targets = self.level_targets().await;
        let mut push_priority = |level: Level, score: f64| {
            prios.push(CompactPriority {
                level,
                score,
                adjusted: score,
                drop_prefixes: vec![],
                targets: targets.clone(),
            });
        };

        push_priority(
            LEVEL0,
            self.level_handler(LEVEL0).get_tables_len().await as f64
                / self.level_config().num_level_zero_tables() as f64,
        );

        for index in 1..self.levels().len() {
            let level: Level = index.into();
            let sz = self.levels()[index].get_total_size().await
                - self.compact_status().del_size(level) as usize;
            push_priority(level, sz as f64 / targets.target_size[index] as f64);
        }

        assert_eq!(prios.len(), self.levels().len());

        let mut pre_level = 0;
        for level in targets.base_level.to_usize()..self.levels().len() {
            if prios[pre_level].adjusted >= 1. {
                const MIN_SCORE: f64 = 0.01;
                if prios[level].score >= MIN_SCORE {
                    prios[pre_level].adjusted /= prios[level].adjusted;
                } else {
                    prios[pre_level].adjusted /= MIN_SCORE;
                }
            }
            pre_level = level;
        }

        let mut prios = prios
            .drain(..prios.len() - 1)
            .filter(|p| p.score >= 1.)
            .collect::<Vec<_>>();

        prios.sort_unstable_by(|a, b| {
            b.adjusted
                .partial_cmp(&a.adjusted)
                .unwrap_or(Ordering::Greater)
        });

        prios
    }
    async fn start_compact(
        &self,
        compact_task_id: usize,
        priority: CompactPriority,
        config: TableConfig,
        context: CompactContext,
    ) -> bool {
        match self
            .compact(compact_task_id, priority, config, context)
            .await
        {
            Ok(_) => true,
            Err(e) => {
                if e.downcast_ref::<ErrFillTables>().is_none() {
                    warn!("While running doCompact: {}", e);
                };
                false
            }
        }
    }
    async fn compact(
        &self,
        compact_task_id: usize,
        mut priority: CompactPriority,
        config: TableConfig,
<<<<<<< HEAD
        key_registry: KeyRegistry,
        index_cache: IndexCache,
        block_cache: Option<BlockCache>,
        discard_stats: DiscardStats,
        oracle: Oracle,
=======
        context: CompactContext,
>>>>>>> 83f45ad5
    ) -> anyhow::Result<()> {
        let priority_level = priority.level;
        debug_assert!(priority.level < self.max_level());
        if priority.targets.base_level == LEVEL0 {
            priority.targets = self.level_targets().await;
        }

        let this_level_handler = self.level_handler(priority.level).clone();
        let next_level_handler = if priority.level == LEVEL0 {
            self.level_handler(priority.targets.base_level).clone()
        } else {
            this_level_handler.clone()
        };

        let mut plan = CompactPlan::new(
            compact_task_id,
            priority,
            this_level_handler,
            next_level_handler,
        );
<<<<<<< HEAD
        plan.fix(self, &oracle).await?;
        self.run_compact(
            priority_level,
            &mut plan,
            config,
            &key_registry,
            index_cache,
            block_cache,
            discard_stats,
            &oracle,
        )
        .await?;
=======
        plan.fix(self, &context.oracle).await?;

        if let Err(e) = self
            .run_compact(compact_task_id, priority_level, &mut plan, config, context)
            .await
        {
            warn!(
                "[Compactor: {}] LOG Compact FAILED with error: {}: {:?}",
                compact_task_id, e, plan
            );
            return Err(e);
        };

        debug!(
            "[Compactor: {}] Compaction for {:?} Done",
            compact_task_id,
            plan.this_level_handler().level()
        );
>>>>>>> 83f45ad5
        Ok(())
    }
}

impl LevelsControllerInner {
    async fn level_targets(&self) -> CompactTargets {
        let levels_len = self.levels().len();
        assert!(levels_len < u8::MAX as usize);
        let levels_bound: Level = (levels_len as u8).into();
        let mut targets = CompactTargets {
            base_level: LEVEL0,
            target_size: vec![0; levels_len],
            file_size: vec![0; levels_len],
        };
        let mut level_size = self.last_level_handler().get_total_size().await;
        let base_level_size = self.level_config().base_level_size();
        for i in (1..levels_len).rev() {
            targets.target_size[i] = level_size.max(base_level_size);
            if targets.base_level == LEVEL0 && level_size <= base_level_size {
                targets.base_level = (i as u8).into();
            }
            level_size /= self.level_config().level_size_multiplier();
        }

        let mut table_size = self.table_config().table_size();
        for i in 0..levels_len {
            targets.file_size[i] = if i == 0 {
                self.level_config().memtable_size()
            } else if i <= targets.base_level.into() {
                table_size
            } else {
                table_size *= self.level_config().table_size_multiplier();
                table_size
            }
        }

        for level in targets.base_level..levels_bound {
            if self.level_handler(level).get_total_size().await > 0 {
                break;
            }
            targets.base_level = level;
        }

        let base_level: usize = targets.base_level.into();
        let levels = &self.levels();

        if base_level < levels.len() - 1
            && levels[base_level].get_total_size().await == 0
            && levels[base_level + 1].get_total_size().await < targets.target_size[base_level + 1]
        {
            targets.base_level += 1;
        }
        targets
    }
}

#[derive(Debug, Default, Clone)]
pub(crate) struct KeyTsRange {
    left: KeyTs,
    right: KeyTs,
    inf: bool,
}
impl From<&[Table]> for KeyTsRange {
    fn from(value: &[Table]) -> Self {
        if value.len() == 0 {
            return KeyTsRange::default();
        }

        let mut smallest = value[0].smallest();
        let mut biggest = value[0].biggest();
        for i in 1..value.len() {
            smallest = smallest.min(value[i].smallest());
            biggest = biggest.max(value[i].biggest());
        }
        Self {
            left: KeyTs::new(smallest.key().clone(), u64::MAX.into()),
            right: KeyTs::new(biggest.key().clone(), 0.into()),
            inf: false,
        }
    }
}
impl From<&Table> for KeyTsRange {
    fn from(value: &Table) -> Self {
        Self {
            left: KeyTs::new(value.smallest().key().clone(), u64::MAX.into()),
            right: KeyTs::new(value.biggest().key().clone(), 0.into()),
            inf: false,
        }
    }
}
impl KeyTsRange {
    pub(crate) fn inf_default() -> Self {
        Self {
            left: KeyTs::default(),
            right: KeyTs::default(),
            inf: true,
        }
    }
    pub(crate) fn is_empty(&self) -> bool {
        self.left.is_empty() && self.right.is_empty() && !self.inf
    }

    #[inline]
    pub(crate) fn is_overlaps_with(&self, target: &Self) -> bool {
        //empty is always overlapped by target
        if self.is_empty() {
            return true;
        }

        //self is not empty, so is not overlapped by empty
        if target.is_empty() {
            return false;
        }

        if self.inf || target.inf {
            return true;
        }

        //  [..target.right] [self.left..] [..self.right] [target.left..]
        if target.right < self.left || self.right < target.left {
            return false;
        }

        return true;
    }
    #[inline]
    pub(crate) fn extend(&mut self, other: Self) {
        if other.is_empty() {
            return;
        }
        if self.is_empty() {
            *self = other;
            return;
        }
        if self.left.is_empty() || other.left < self.left {
            self.left = other.left;
        }
        if self.right.is_empty() || self.right < other.right {
            self.right = other.right;
        }

        if other.inf {
            self.inf = true
        }
    }
    #[inline]
    pub(crate) fn extend_borrow(&mut self, other: &Self) {
        if other.is_empty() {
            return;
        }
        if self.is_empty() {
            *self = other.clone();
            return;
        }
        if self.left.is_empty() || other.left < self.left {
            self.left = other.left.clone();
        }
        if self.right.is_empty() || self.right < other.right {
            self.right = other.right.clone();
        }

        if other.inf {
            self.inf = true
        }
    }

    pub(crate) fn set_right(&mut self, right: KeyTs) {
        self.right = right;
    }

    pub(crate) fn set_left(&mut self, left: KeyTs) {
        self.left = left;
    }

    pub(crate) fn right(&self) -> &KeyTs {
        &self.right
    }
    pub(crate) fn left(&self) -> &KeyTs {
        &self.left
    }
}

impl LevelHandlerTables {
    pub(crate) fn overlap_tables(&self, range: &KeyTsRange) -> Range<usize> {
        if range.left.is_empty() || range.right.is_empty() {
            return 0..0;
        }
        let left_index = match self
            .tables
            .binary_search_by(|t| t.biggest().cmp(&range.left))
        {
            Ok(i) => i,
            Err(i) => i,
        };
        let right_index = match self
            .tables
            .binary_search_by(|t| t.smallest().cmp(&range.right))
        {
            Ok(i) => i + 1, // because t.smallest==range.right, so need this table,but return [left,right),so need +1 for [left,right)
            Err(i) => i,
        };
        left_index..right_index
    }
}
#[derive(Debug, Default)]
pub(crate) struct CompactStatus(Arc<RwLock<CompactStatusInner>>);
impl Deref for CompactStatus {
    type Target = RwLock<CompactStatusInner>;

    fn deref(&self) -> &Self::Target {
        &self.0
    }
}
#[derive(Debug, Default)]
pub(crate) struct CompactStatusInner {
    levels: Vec<LevelCompactStatus>,
    tables: HashSet<SSTableId>,
}

impl CompactStatusInner {
    pub(crate) fn levels_mut(&mut self) -> &mut Vec<LevelCompactStatus> {
        &mut self.levels
    }

    pub(crate) fn tables_mut(&mut self) -> &mut HashSet<SSTableId> {
        &mut self.tables
    }

    pub(crate) fn tables(&self) -> &HashSet<SSTableId> {
        &self.tables
    }

    pub(crate) fn levels(&self) -> &[LevelCompactStatus] {
        self.levels.as_ref()
    }
    pub(crate) fn push(&mut self, level: Level, range: KeyTsRange) {
        self.levels[level.to_usize()].ranges.push(range);
    }
}
impl CompactStatus {
    pub(crate) fn new(max_levels: usize) -> Self {
        let inner = CompactStatusInner {
            levels: Vec::with_capacity(max_levels),
            tables: Default::default(),
        };
        Self(RwLock::new(inner).into())
    }
    pub(crate) fn is_overlaps_with(&self, level: Level, target: &KeyTsRange) -> bool {
        let inner = self.read();
        let result = inner.levels[level.to_usize()].is_overlaps_with(target);
        drop(inner);
        result
    }
    pub(crate) fn del_size(&self, level: Level) -> i64 {
        let inner = self.read();
        let result = inner.levels[level.to_usize()].del_size;
        drop(inner);
        result
    }
}
#[derive(Debug, Default)]
pub(crate) struct LevelCompactStatus(LevelCompactStatusInner);
impl Deref for LevelCompactStatus {
    type Target = LevelCompactStatusInner;

    fn deref(&self) -> &Self::Target {
        &self.0
    }
}
impl DerefMut for LevelCompactStatus {
    fn deref_mut(&mut self) -> &mut Self::Target {
        &mut self.0
    }
}
#[derive(Debug, Default)]
pub(crate) struct LevelCompactStatusInner {
    ranges: Vec<KeyTsRange>,
    del_size: i64,
}

impl LevelCompactStatusInner {
    pub(crate) fn ranges_mut(&mut self) -> &mut Vec<KeyTsRange> {
        &mut self.ranges
    }
}
impl LevelCompactStatus {
    pub(crate) fn is_overlaps_with(&self, target: &KeyTsRange) -> bool {
        for range in self.ranges.iter() {
            if range.is_overlaps_with(target) {
                return true;
            }
        }
        return false;
    }
}<|MERGE_RESOLUTION|>--- conflicted
+++ resolved
@@ -114,30 +114,14 @@
         self,
         closer: &mut Closer,
         config: TableConfig,
-<<<<<<< HEAD
-        key_registry: KeyRegistry,
-        index_cache: IndexCache,
-        block_cache: Option<BlockCache>,
-        discard_stats: DiscardStats,
-        oracle: Oracle,
-=======
         context: CompactContext,
->>>>>>> 83f45ad5
     ) {
         for task_id in 0..self.level_config().num_compactors() {
             tokio::spawn(self.clone().pre_compact(
                 task_id,
                 closer.clone(),
                 config.clone(),
-<<<<<<< HEAD
-                key_registry.clone(),
-                index_cache.clone(),
-                block_cache.clone(),
-                discard_stats.clone(),
-                oracle.clone(),
-=======
                 context.clone(),
->>>>>>> 83f45ad5
             ));
         }
     }
@@ -146,15 +130,7 @@
         compact_task_id: usize,
         closer: Closer,
         config: TableConfig,
-<<<<<<< HEAD
-        key_registry: KeyRegistry,
-        index_cache: IndexCache,
-        block_cache: Option<BlockCache>,
-        discard_stats: DiscardStats,
-        oracle: Oracle,
-=======
         context: CompactContext,
->>>>>>> 83f45ad5
     ) -> anyhow::Result<()> {
         let sleep =
             tokio::time::sleep(Duration::from_millis(rand::thread_rng().gen_range(0..1000)));
@@ -178,29 +154,6 @@
 
         let mut count = 0;
         let mut ticker = tokio::time::interval(Duration::from_millis(50));
-<<<<<<< HEAD
-        // self.last_level().level();
-        self.last_level_handler().level();
-        let priority = CompactPriority {
-            level: self.last_level_handler().level(),
-            score: 0.,
-            adjusted: 0.,
-            drop_prefixes: vec![],
-            targets: self.level_targets().await,
-        };
-        self.compact(
-            compact_task_id,
-            priority,
-            config,
-            key_registry,
-            index_cache,
-            block_cache,
-            discard_stats,
-            oracle,
-        )
-        .await?;
-=======
->>>>>>> 83f45ad5
         loop {
             select! {
                 _=ticker.tick()=>{
@@ -315,15 +268,7 @@
         compact_task_id: usize,
         mut priority: CompactPriority,
         config: TableConfig,
-<<<<<<< HEAD
-        key_registry: KeyRegistry,
-        index_cache: IndexCache,
-        block_cache: Option<BlockCache>,
-        discard_stats: DiscardStats,
-        oracle: Oracle,
-=======
         context: CompactContext,
->>>>>>> 83f45ad5
     ) -> anyhow::Result<()> {
         let priority_level = priority.level;
         debug_assert!(priority.level < self.max_level());
@@ -344,20 +289,6 @@
             this_level_handler,
             next_level_handler,
         );
-<<<<<<< HEAD
-        plan.fix(self, &oracle).await?;
-        self.run_compact(
-            priority_level,
-            &mut plan,
-            config,
-            &key_registry,
-            index_cache,
-            block_cache,
-            discard_stats,
-            &oracle,
-        )
-        .await?;
-=======
         plan.fix(self, &context.oracle).await?;
 
         if let Err(e) = self
@@ -376,7 +307,6 @@
             compact_task_id,
             plan.this_level_handler().level()
         );
->>>>>>> 83f45ad5
         Ok(())
     }
 }
